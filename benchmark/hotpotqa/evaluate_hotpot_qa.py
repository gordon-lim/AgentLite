import argparse
import json
import os
import re
import string
from collections import Counter
from typing import List

import joblib
import numpy as np
import requests
from tqdm import tqdm
from SearchActions import WikipediaSearch
from hotpotagents import WikiSearchAgent 


from agentlite.actions import BaseAction, FinishAct, ThinkAct
from agentlite.actions.InnerActions import INNER_ACT_KEY
from agentlite.agents import BaseAgent
from agentlite.commons import AgentAct, TaskPackage
from agentlite.llm.agent_llms import BaseLLM, get_llm_backend
from agentlite.llm.LLMConfig import LLMConfig
from agentlite.logging.multi_agent_log import AgentLogger



def download_file(url, filename):
    """
    Download a file from a URL and save it locally.
    """
    response = requests.get(url)
    response.raise_for_status()  # Check if the download was successful
    with open(filename, "wb") as f:
        f.write(response.content)
    print(f"Downloaded {filename}")


def load_hotpot_qa_data(level):
    """
    Load HotpotQA data for a given level. If data doesn't exist, download it.
    """
    file_path = f"./data/{level}.joblib"
    data_url = (
        f"https://github.com/salesforce/BOLAA/raw/main/hotpotqa_run/data/{level}.joblib"
    )

    if not os.path.exists(file_path):
        print(f"{level} data not found, downloading...")
        # Create directory if it doesn't exist
        os.makedirs(os.path.dirname(file_path), exist_ok=True)
        download_file(data_url, file_path)
    # joblib requires python 3.10 or higher
    return joblib.load(file_path)


def normalize_answer(s):
    """
    Normalize answers for evaluation.
    """

    def remove_articles(text):
        return re.sub(r"\b(a|an|the)\b", " ", text)

    def white_space_fix(text):
        return " ".join(text.split())

    def remove_punc(text):
        exclude = set(string.punctuation)
        return "".join(ch for ch in text if ch not in exclude)

    def lower(text):
        return text.lower()

    return white_space_fix(remove_articles(remove_punc(lower(s))))


def f1_score(prediction, ground_truth):
    """
    Compute the F1 score between prediction and ground truth answers.
    """
    prediction_tokens = normalize_answer(prediction).split()
    ground_truth_tokens = normalize_answer(ground_truth).split()
    common = Counter(prediction_tokens) & Counter(ground_truth_tokens)
    num_same = sum(common.values())
    if num_same == 0:
        return 0, 0, 0
    precision = 1.0 * num_same / len(prediction_tokens)
    recall = 1.0 * num_same / len(ground_truth_tokens)
    f1 = (2 * precision * recall) / (precision + recall)
    return f1, precision, recall


def run_hotpot_qa_agent(level="easy", llm_name="gpt-3.5-turbo-16k-0613", agent_arch="react", PROMPT_DEBUG_FLAG=False):
    """
    Test the WikiSearchAgent with a specified dataset level and LLM.
    """

    # build the search agent
<<<<<<< HEAD
    # llm_config = LLMConfig({"llm_name": llm_name, "temperature": 0.0})
    # running xlam 
    if llm_name in ["xlam", "xlam_v2"]:
        llm_config = LLMConfig(
            {
                "llm_name": llm_name, 
                "temperature": 0.0, 
                "base_url": "http://localhost:8000/v1",
                "openai_api_key": "EMPTY"
=======
    llm_config = LLMConfig({"llm_name": llm_name, "temperature": 0.0})
    
    if llm_name == "xlam_v2":
        llm_config = LLMConfig(
            {
                "llm_name": llm_name,
                "temperature": 0.0,
                "base_url": "http://localhost:8000/v1",
                "api_key": "EMPTY",
>>>>>>> 48893cab
            }
        )
    llm = get_llm_backend(llm_config)
    agent = WikiSearchAgent(llm=llm, agent_arch=agent_arch, PROMPT_DEBUG_FLAG=PROMPT_DEBUG_FLAG)
    # add several demo trajectories to the search agent for the HotPotQA benchmark
    hotpot_data = load_hotpot_qa_data(level)
    hotpot_data = hotpot_data.reset_index(drop=True)
    task_instructions = [
        (row["question"], row["answer"]) for _, row in hotpot_data.iterrows()
    ]
    f1_list, correct, results = [], 0, {}
    for test_task, answer in tqdm(task_instructions, desc="Processing"):
        test_task_pack = TaskPackage(instruction=test_task)

        try:
            response = agent(test_task_pack)
        except Exception as e:
            print(f"An unexpected error occurred: {e}")
            response = "Cannot find the answer."

        f1, _, _ = f1_score(response, answer)
        f1_list.append(f1)
        correct += int(response == answer)
        results[test_task] = (response, answer)

        avg_f1 = np.mean(f1_list)
        acc = correct / len(task_instructions)
        
        dump_str = f"{test_task}\t{answer}\t{response}\t{f1:.4f}\t{acc:.4f}\n"
        with open(f"data/{agent_arch}_{llm_name}_results_{level}.csv", "a") as f:
            f.write(dump_str)
<<<<<<< HEAD
            
=======

>>>>>>> 48893cab
    return avg_f1, acc


if __name__ == "__main__":
    parser = argparse.ArgumentParser(
        description="Test Search Agent on the HotPotQA Benchmark"
    )
    parser.add_argument(
        "--level",
        type=str,
        choices=["easy", "medium", "hard"],
        default="medium",
        help="Difficulty level of the dataset.",
    )
    parser.add_argument(
        "--llm",
        type=str,
        default="gpt-3.5-turbo-16k-0613",
        help="Name of the language model",
    )
    parser.add_argument(
        "--agent_arch",
        type=str,
        choices=["react", "act", "planact", "planreact", "zs", "zst"],
        default="react",
        help="agent reasoning type",
    )
    parser.add_argument(
        "--debug",
        action='store_true',
        help="debug flag",
    )
    args = parser.parse_args()

    f1, acc = run_hotpot_qa_agent(level=args.level, llm_name=args.llm, agent_arch=args.agent_arch, PROMPT_DEBUG_FLAG=args.debug)
    print(
        f"{'+'*100}\nLLM model: {args.llm}, Dataset: {args.level}, Result: F1-Score = {f1:.4f}, Accuracy = {acc:.4f}"
    )<|MERGE_RESOLUTION|>--- conflicted
+++ resolved
@@ -96,7 +96,6 @@
     """
 
     # build the search agent
-<<<<<<< HEAD
     # llm_config = LLMConfig({"llm_name": llm_name, "temperature": 0.0})
     # running xlam 
     if llm_name in ["xlam", "xlam_v2"]:
@@ -106,17 +105,6 @@
                 "temperature": 0.0, 
                 "base_url": "http://localhost:8000/v1",
                 "openai_api_key": "EMPTY"
-=======
-    llm_config = LLMConfig({"llm_name": llm_name, "temperature": 0.0})
-    
-    if llm_name == "xlam_v2":
-        llm_config = LLMConfig(
-            {
-                "llm_name": llm_name,
-                "temperature": 0.0,
-                "base_url": "http://localhost:8000/v1",
-                "api_key": "EMPTY",
->>>>>>> 48893cab
             }
         )
     llm = get_llm_backend(llm_config)
@@ -146,13 +134,10 @@
         acc = correct / len(task_instructions)
         
         dump_str = f"{test_task}\t{answer}\t{response}\t{f1:.4f}\t{acc:.4f}\n"
+        dump_str = f"{test_task}\t{answer}\t{response}\t{f1:.4f}\t{acc:.4f}\n"
         with open(f"data/{agent_arch}_{llm_name}_results_{level}.csv", "a") as f:
             f.write(dump_str)
-<<<<<<< HEAD
             
-=======
-
->>>>>>> 48893cab
     return avg_f1, acc
 
 
