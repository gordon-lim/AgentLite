import os


class LLMConfig:
    """constructing the llm configuration for running multi-agent system"""

    def __init__(self, config_dict: dict) -> None:
        self.config_dict = config_dict
        self.context_len = None
        self.llm_name = "gpt-3.5-turbo"
        self.temperature = 0.9
        self.stop = ["\n"]
        self.max_tokens = 256
        self.end_of_prompt = ""
<<<<<<< HEAD
        self.openai_api_key: str = os.environ.get("OPENAI_API_KEY", "")
        self.base_url: str = None
=======
        self.api_key: str = os.environ.get("OPENAI_API_KEY", "")
        self.base_url = None
>>>>>>> 48893cab
        self.__dict__.update(config_dict)<|MERGE_RESOLUTION|>--- conflicted
+++ resolved
@@ -12,11 +12,6 @@
         self.stop = ["\n"]
         self.max_tokens = 256
         self.end_of_prompt = ""
-<<<<<<< HEAD
-        self.openai_api_key: str = os.environ.get("OPENAI_API_KEY", "")
-        self.base_url: str = None
-=======
         self.api_key: str = os.environ.get("OPENAI_API_KEY", "")
         self.base_url = None
->>>>>>> 48893cab
         self.__dict__.update(config_dict)